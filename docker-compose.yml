--- conflicted
+++ resolved
@@ -15,9 +15,6 @@
       test: ["CMD-SHELL", "pg_isready -U postgres"]
       interval: 10s
       timeout: 5s
-<<<<<<< HEAD
-      retries: 5
-=======
       retries: 10
     restart: unless-stopped
     logging:
@@ -25,7 +22,6 @@
       options:
         max-size: "10m"
         max-file: "3"
->>>>>>> 30ef833e
 
   vault:
     image: hashicorp/vault:latest
@@ -41,57 +37,6 @@
       test: ["CMD", "vault", "status"]
       interval: 10s
       timeout: 5s
-<<<<<<< HEAD
-      retries: 5
-
-  app:
-    build:
-      context: .
-      dockerfile: Dockerfile
-    container_name: app
-    ports:
-      - "5000:5000"
-    depends_on:
-      postgres:
-        condition: service_healthy
-      vault:
-        condition: service_healthy
-    environment:
-      NODE_ENV: ${NODE_ENV:-development}
-      POSTGRES_HOST: postgres
-      POSTGRES_PORT: 5432
-      POSTGRES_USER: ${POSTGRES_USER:-postgres}
-      POSTGRES_PASSWORD: ${POSTGRES_PASSWORD:-postgres}
-      POSTGRES_DB: ${POSTGRES_DB:-ethereum_key_vault}
-      VAULT_ENDPOINT: http://vault:8200
-      VAULT_TOKEN: ${VAULT_TOKEN:-dev-only-token}
-      PORT: 5000
-      FRONTEND_URL: ${FRONTEND_URL:-http://localhost:3007}
-      JWT_SECRET: ${JWT_SECRET:-super-secret-key-change-in-production}
-      GOOGLE_CLIENT_ID: ${GOOGLE_CLIENT_ID}
-      GOOGLE_CLIENT_SECRET: ${GOOGLE_CLIENT_SECRET}
-      GOOGLE_CALLBACK_URL: ${GOOGLE_CALLBACK_URL:-http://localhost:5000/auth/google/callback}
-
-  frontend:
-    build:
-      context: ../oauth-frontend
-      dockerfile: Dockerfile
-    container_name: frontend
-    ports:
-      - "3007:3007"
-    depends_on:
-      - app
-    environment:
-      VITE_API_URL: http://app:5000
-      VITE_FRONTEND_URL: http://localhost:3007
-
-networks:
-  default:
-    driver: bridge
-
-volumes:
-  postgres_data:
-=======
       retries: 40
       start_period: 40s
     restart: unless-stopped
@@ -107,5 +52,4 @@
 
 networks:
   app-network:
-    driver: bridge
->>>>>>> 30ef833e
+    driver: bridge