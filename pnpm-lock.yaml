--- conflicted
+++ resolved
@@ -86,24 +86,15 @@
     devDependencies:
       '@eslint/js':
         specifier: 9.24.0
-<<<<<<< HEAD
-        version: 9.24.0
-      '@eslint/js':
-        specifier: 9.24.0
-=======
->>>>>>> 30ef833e
         version: 9.24.0
       '@nestjs/cli':
         specifier: ^11.0.6
         version: 11.0.6(@swc/core@1.11.21)(@types/node@22.14.1)
       '@nestjs/testing':
         specifier: ^11.0.20
-<<<<<<< HEAD
         version: 11.0.20(@nestjs/common@11.0.20(class-transformer@0.5.1)(class-validator@0.14.1)(reflect-metadata@0.2.2)(rxjs@7.8.2))(@nestjs/core@11.0.20)(@nestjs/platform-express@11.0.20)
       '@nestjs/testing':
         specifier: ^11.0.20
-=======
->>>>>>> 30ef833e
         version: 11.0.20(@nestjs/common@11.0.20(class-transformer@0.5.1)(class-validator@0.14.1)(reflect-metadata@0.2.2)(rxjs@7.8.2))(@nestjs/core@11.0.20)(@nestjs/platform-express@11.0.20)
       '@types/express':
         specifier: ^5.0.0
@@ -125,15 +116,6 @@
         version: 6.0.3
       '@typescript-eslint/eslint-plugin':
         specifier: ^8.12.2
-<<<<<<< HEAD
-        version: 8.30.1(@typescript-eslint/parser@8.30.1(eslint@9.24.0)(typescript@5.8.3))(eslint@9.24.0)(typescript@5.8.3)
-      '@typescript-eslint/parser':
-        specifier: ^8.12.2
-        version: 8.30.1(eslint@9.24.0)(typescript@5.8.3)
-      '@typescript-eslint/eslint-plugin':
-        specifier: ^8.12.2
-=======
->>>>>>> 30ef833e
         version: 8.30.1(@typescript-eslint/parser@8.30.1(eslint@9.24.0)(typescript@5.8.3))(eslint@9.24.0)(typescript@5.8.3)
       '@typescript-eslint/parser':
         specifier: ^8.12.2
@@ -141,16 +123,8 @@
       concurrently:
         specifier: ^9.0.1
         version: 9.1.2
-<<<<<<< HEAD
-        specifier: ^9.0.1
-        version: 9.1.2
       eslint:
         specifier: ^9.24.0
-        specifier: ^9.24.0
-=======
-      eslint:
-        specifier: ^9.24.0
->>>>>>> 30ef833e
         version: 9.24.0
       eslint-config-prettier:
         specifier: ^10.0.1
@@ -161,12 +135,6 @@
       globals:
         specifier: ^15.12.0
         version: 15.15.0
-<<<<<<< HEAD
-      globals:
-        specifier: ^15.12.0
-        version: 15.15.0
-=======
->>>>>>> 30ef833e
       husky:
         specifier: ^9.1.7
         version: 9.1.7
@@ -199,10 +167,6 @@
         version: 4.2.0
       typescript:
         specifier: ^5.8.3
-<<<<<<< HEAD
-        specifier: ^5.8.3
-=======
->>>>>>> 30ef833e
         version: 5.8.3
 
 packages:
@@ -5463,21 +5427,6 @@
       typedarray: 0.0.6
 
   concurrently@9.1.2:
-<<<<<<< HEAD
-    dependencies:
-      chalk: 4.1.2
-      lodash: 4.17.21
-      rxjs: 7.8.2
-      shell-quote: 1.8.2
-      supports-color: 8.1.1
-      tree-kill: 1.2.2
-      yargs: 17.7.2
-
-  consola@3.4.2: {}
-
-  content-disposition@0.5.4:
-=======
->>>>>>> 30ef833e
     dependencies:
       chalk: 4.1.2
       lodash: 4.17.21
